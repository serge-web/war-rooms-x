--- conflicted
+++ resolved
@@ -26,9 +26,7 @@
 playwright-report
 test-results
 
-<<<<<<< HEAD
 *storybook.log
-=======
+
 # Test coverage
-coverage
->>>>>>> 00816b6a
+coverage